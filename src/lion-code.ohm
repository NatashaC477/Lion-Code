--- conflicted
+++ resolved
@@ -2,7 +2,6 @@
   Program
     = Statement+
 
-<<<<<<< HEAD
   Statement
   = WhileStatement
   | IfStatement
@@ -14,31 +13,34 @@
   | BreakStatement
   | FunctionCall 
 
-  WhileStatement
-    = "Prowl" optSpace Identifier optSpace "in" optSpace rangeExpr Block
+  PrintStatement = "roar" space StringLiteral
+  AssignmentStatement = Identifier space "=" space Expression
 
-  rangeExpr
-    = "range" "(" number ")"
+  IfStatement    = "if" space "(" Condition ")" space Block 
+                   ("else" space IfStatement | "else" space Block)?
+  WhileStatement = "Prowl" space Identifier space "in" space RangeExpr space Block
+  RangeExpr      = "range" "(" Number ")"
+  FunctionDeclaration = "ignite" space Identifier "(" ListOf<Identifier, ","> ")" space Block
 
-  IfStatement
-    = "if" optSpace "(" Condition ")" Block ElseOption? OtherwiseOption?
+  Block          = "|" Statement* "|"
 
-  ElseOption
-    = optSpace "else" optSpace "(" Condition ")" Block
-    
-  OtherwiseOption
-    = optSpace "otherwise" optSpace Block
+  Expression     = Term (AddOp Term)*
+  Term           = Factor (MulOp Factor)*
+  Factor         = Identifier | Number | ParenExpression
+  ParenExpression = "(" Expression ")"
 
-  PrintStatement
-    = "roar" optSpace StringLiteral
+  AddOp         = "+" | "-"
+  MulOp         = "*" | "/"
 
-  FunctionDeclaration
-    = "ignite" optSpace Identifier optSpace "(" ParameterList? ")" Block
+  Condition      = Expression space ComparisonOp space Expression
+  ComparisonOp   = "is" space ("less than" | "greater than" | "equal to")
 
-  ParameterList
-    = Identifier ExtraParameters*
-  ExtraParameters
-    = (optSpace "," optSpace Identifier)
+  Comment        = "~" (~"~" any)* "~"
+  Identifier     = letter (alnum | "_")*
+  Number         = digit+
+  StringLiteral  = "\"" char* "\""
+  char          = ~("\"" | "\\") any
+                | "\\" ("\"" | "\\")
 
   AssignmentStatement
     = Identifier optSpace "=" optSpace Expression
@@ -116,43 +118,4 @@
   BreakStatement
   = "break"
     
-=======
-  Statement      = PrintStatement
-                | AssignmentStatement
-                | IfStatement
-                | WhileStatement
-                | FunctionDeclaration
-                | Comment
-
-  PrintStatement = "roar" space StringLiteral
-  AssignmentStatement = Identifier space "=" space Expression
-
-  IfStatement    = "if" space "(" Condition ")" space Block 
-                   ("else" space IfStatement | "else" space Block)?
-  WhileStatement = "Prowl" space Identifier space "in" space RangeExpr space Block
-  RangeExpr      = "range" "(" Number ")"
-  FunctionDeclaration = "ignite" space Identifier "(" ListOf<Identifier, ","> ")" space Block
-
-  Block          = "|" Statement* "|"
-
-  Expression     = Term (AddOp Term)*
-  Term           = Factor (MulOp Factor)*
-  Factor         = Identifier | Number | ParenExpression
-  ParenExpression = "(" Expression ")"
-
-  AddOp         = "+" | "-"
-  MulOp         = "*" | "/"
-
-  Condition      = Expression space ComparisonOp space Expression
-  ComparisonOp   = "is" space ("less than" | "greater than" | "equal to")
-
-  Comment        = "~" (~"~" any)* "~"
-  Identifier     = letter (alnum | "_")*
-  Number         = digit+
-  StringLiteral  = "\"" char* "\""
-  char          = ~("\"" | "\\") any
-                | "\\" ("\"" | "\\")
-
-  space         += " " | "\t" | "\n"                   
->>>>>>> f22aaf2f
 }