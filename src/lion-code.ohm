--- conflicted
+++ resolved
@@ -2,7 +2,6 @@
   Program
     = Statement+
 
-<<<<<<< HEAD
   Statement      = PrintStatement
                 | AssignmentStatement
                 | IfStatement
@@ -40,117 +39,4 @@
                 | "\\" ("\"" | "\\")
 
   space         += " " | "\t" | "\n"                   
-=======
-  Statement
-    = WhileStatement
-    | IfStatement
-    | PrintStatement
-    | FunctionDeclaration
-    | AssignmentStatement
-    | ReturnStatement
-    | Comment
-    | BreakStatement
-
-  WhileStatement
-    = "Prowl" optSpace Identifier optSpace "in" optSpace rangeExpr Block
-
-  rangeExpr
-    = "range" "(" number ")"
-
-  IfStatement
-    = "if" optSpace "(" Condition ")" Block ElseOption? OtherwiseOption?
-
-  ElseOption
-    = optSpace "else" optSpace "(" Condition ")" Block
-    
-  OtherwiseOption
-    = optSpace "otherwise" optSpace Block
-
-  PrintStatement
-    = "roar" optSpace StringLiteral
-
-  FunctionDeclaration
-    = "ignite" optSpace Identifier optSpace "(" ParameterList? ")" Block
-
-  ParameterList
-    = Identifier ExtraParameters*
-  ExtraParameters
-    = (optSpace "," optSpace Identifier)
-
-  AssignmentStatement
-    = Identifier optSpace "=" optSpace Expression
-
-  Block
-    = "|" Statement* "|"
-
-  Condition
-    = Expression optSpace ComparisonOp optSpace Expression
-
-  ComparisonOp
-    = "is less than"
-    | "is greater than"
-    | "is equal to"
-    | "=="            
-    | "!="
-    | ">="
-    | "<="
-
-  Expression 
-    = Term (("+" | "-" | "*" | "/" | "%") Term)*  
-
-  Term       
-    = Factor (("*" | "/") Factor)*
-
-  Factor
-    = FunctionCall
-    | Identifier
-    | number
-    | BooleanLiteral
-    | ParenExpression
-
-  ParenExpression
-    = "(" Expression ")"
-
-  Comment
-    = "~" (~"~" any)* "~"
-
-  Keyword
-    = ("Prowl" | "if" | "otherwise" | "roar" | "ignite" | "else" | "range" | "serve" | "true" | "false")
-
-  Identifier
-    = (letter | "_")#(letter | digit | "_")*
-
-  number
-    = digit+
-
-  StringLiteral
-    = "-" (Interpolation | ~("-" | "${") any)* "-"
-
-  Interpolation
-    = "${" Expression "}"
-
-  StringContent
-    = ~("-" | "${") any
-
-  optSpace
-    = space*
-
-  space
-    += " " | "\t" | "\n"
-    
-  ReturnStatement 
-    = "serve" optSpace Expression
-    
-  BooleanLiteral
-    = "true" | "false"
-    
-  FunctionCall
-    = Identifier "(" ArgumentList? ")"
-    
-  ArgumentList 
-    = Expression (optSpace "," optSpace Expression)*
-  BreakStatement
-  = "break"
-    
->>>>>>> 02d5afd8
 }